--- conflicted
+++ resolved
@@ -52,18 +52,10 @@
 
       - name: Run stateless_llama tests
         run: |
-<<<<<<< HEAD
+          source turbine_venv/bin/activate
           pytest -v models/turbine_models/tests/stateless_llama_test.py
 
       - name: Run sd tests
         run: |
-          pytest -v models/turbine_models/tests/sd_test.py
-=======
           source turbine_venv/bin/activate
-          pytest models/turbine_models/tests/stateless_llama_test.py
-
-      - name: Run sd tests
-        run: |
-          source turbine_venv/bin/activate
-          pytest models/turbine_models/tests/sd_test.py
->>>>>>> 77c83d6a
+          pytest -v models/turbine_models/tests/sd_test.py
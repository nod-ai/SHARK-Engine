--- conflicted
+++ resolved
@@ -58,13 +58,8 @@
 
       - name: Run sd tests
         run: |
-<<<<<<< HEAD
-          pip install --upgrade --pre torch torchvision --index-url https://download.pytorch.org/whl/nightly/cpu
+          source turbine_venv/bin/activate
           pytest models/turbine_models/tests/sd_test.py
           pytest models/turbine_models/tests/sdxl_test.py --device cpu --rt_device local-task --iree_target_triple x86_64-linux-gnu
           pytest models/turbine_models/tests/sdxl_test.py --device vulkan --rt_device vulkan --iree_target_triple rdna3-unknown-linux
-          pytest models/turbine_models/tests/sdxl_test.py --device rocm --rt_device hip --iree_target_triple gfx90a
-=======
-          source turbine_venv/bin/activate
-          pytest models/turbine_models/tests/sd_test.py
->>>>>>> 77c83d6a
+          pytest models/turbine_models/tests/sdxl_test.py --device rocm --rt_device hip --iree_target_triple gfx90a
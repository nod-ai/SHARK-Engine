--- conflicted
+++ resolved
@@ -59,11 +59,8 @@
       - name: Run sd tests
         run: |
           source turbine_venv/bin/activate
-<<<<<<< HEAD
+
           pytest -v models/turbine_models/tests/sd_test.py
-=======
-          pytest models/turbine_models/tests/sd_test.py
-          pytest models/turbine_models/tests/sdxl_test.py --device cpu --rt_device local-task --iree_target_triple x86_64-linux-gnu
-          pytest models/turbine_models/tests/sdxl_test.py --device vulkan --rt_device vulkan --iree_target_triple rdna3-unknown-linux
-          pytest models/turbine_models/tests/sdxl_test.py --device rocm --rt_device hip --iree_target_triple gfx90a --precision fp16
->>>>>>> 1dea19e6
+          pytest -v models/turbine_models/tests/sdxl_test.py --device cpu --rt_device local-task --iree_target_triple x86_64-linux-gnu
+          pytest -v models/turbine_models/tests/sdxl_test.py --device vulkan --rt_device vulkan --iree_target_triple rdna3-unknown-linux
+          pytest -v models/turbine_models/tests/sdxl_test.py --device rocm --rt_device hip --iree_target_triple gfx90a --precision fp16

--- conflicted
+++ resolved
@@ -160,25 +160,6 @@
                 None,
                 "vmfb",
                 "safetensors",
-<<<<<<< HEAD
-                f"{arguments['safe_model_name']}_clip.safetensors",
-                device=arguments["device"],
-                target_triple=arguments["iree_target_triple"],
-                upload_ir=upload_ir_var == "upload",
-            )
-        self.assertEqual(cm.exception.code, None)
-        arguments[
-            "external_weight_path"
-        ] = f"{arguments['safe_model_name']}_clip.safetensors"
-        arguments["vmfb_path"] = f"{arguments['safe_model_name']}_clip.vmfb"
-        turbine = clip_runner.run_clip(
-            arguments["rt_device"],
-            arguments["prompt"],
-            arguments["vmfb_path"],
-            arguments["hf_model_name"],
-            arguments["hf_auth_token"],
-            arguments["external_weight_path"],
-=======
                 "stable_diffusion_v1_4_clip.safetensors",
                 "cpu",
                 upload_ir=UPLOAD_IR,
@@ -193,7 +174,6 @@
             current_args["hf_model_name"],
             current_args["hf_auth_token"],
             current_args["external_weight_path"],
->>>>>>> 36a70911
         )
         torch_output = clip_runner.run_torch_clip(
             current_args["hf_model_name"],
@@ -211,34 +191,6 @@
             unet.export_unet_model(
                 unet_model,
                 # This is a public model, so no auth required
-<<<<<<< HEAD
-                arguments["hf_model_name"],
-                arguments["batch_size"],
-                arguments["height"],
-                arguments["width"],
-                arguments["precision"],
-                arguments["max_length"],
-                hf_auth_token=None,
-                compile_to="vmfb",
-                external_weights="safetensors",
-                external_weight_path=f"{arguments['safe_model_name']}_unet.safetensors",
-                device=arguments["device"],
-                target_triple=arguments["iree_target_triple"],
-                upload_ir=upload_ir_var == "upload",
-            )
-        self.assertEqual(cm.exception.code, None)
-        arguments[
-            "external_weight_path"
-        ] = f"{arguments['safe_model_name']}_unet.safetensors"
-        arguments["vmfb_path"] = f"{arguments['safe_model_name']}_unet.vmfb"
-        dtype = torch.float16 if arguments["precision"] == "fp16" else torch.float32
-        sample = torch.rand(
-            arguments["batch_size"],
-            arguments["in_channels"],
-            arguments["height"] // 8,
-            arguments["width"] // 8,
-            dtype=dtype,
-=======
                 "CompVis/stable-diffusion-v1-4",
                 current_args["batch_size"],
                 current_args["height"],
@@ -259,41 +211,28 @@
             current_args["height"] // 8,
             current_args["width"] // 8,
             dtype=torch.float32,
->>>>>>> 36a70911
         )
         timestep = torch.zeros(1, dtype=dtype)
         encoder_hidden_states = torch.rand(2, 77, 1024, dtype=dtype)
         guidance_scale = torch.Tensor([arguments["guidance_scale"]]).to(dtype)
 
         turbine = unet_runner.run_unet(
-<<<<<<< HEAD
-            arguments["rt_device"],
+            current_args["device"],
+            sample,
+            timestep,
+            encoder_hidden_states,
+            current_args["vmfb_path"],
+            current_args["hf_model_name"],
+            current_args["hf_auth_token"],
+            current_args["external_weight_path"],
+        )
+        torch_output = unet_runner.run_torch_unet(
+            current_args["hf_model_name"],
+            current_args["hf_auth_token"],
             sample,
             timestep,
             encoder_hidden_states,
             guidance_scale,
-            arguments["vmfb_path"],
-            arguments["hf_model_name"],
-            arguments["hf_auth_token"],
-            arguments["external_weight_path"],
-=======
-            current_args["device"],
-            sample,
-            timestep,
-            encoder_hidden_states,
-            current_args["vmfb_path"],
-            current_args["hf_model_name"],
-            current_args["hf_auth_token"],
-            current_args["external_weight_path"],
->>>>>>> 36a70911
-        )
-        torch_output = unet_runner.run_torch_unet(
-            current_args["hf_model_name"],
-            current_args["hf_auth_token"],
-            sample,
-            timestep,
-            encoder_hidden_states,
-            guidance_scale,
         )
         err = utils.largest_error(torch_output, turbine)
         assert err < 9e-5
@@ -306,18 +245,6 @@
             vae.export_vae_model(
                 vae_model,
                 # This is a public model, so no auth required
-<<<<<<< HEAD
-                arguments["hf_model_name"],
-                arguments["batch_size"],
-                arguments["height"],
-                arguments["width"],
-                arguments["precision"],
-                compile_to="vmfb",
-                external_weights="safetensors",
-                external_weight_path=f"{arguments['safe_model_name']}_vae.safetensors",
-                device=arguments["device"],
-                target_triple=arguments["iree_target_triple"],
-=======
                 "CompVis/stable-diffusion-v1-4",
                 current_args["batch_size"],
                 current_args["height"],
@@ -327,39 +254,15 @@
                 "safetensors",
                 "stable_diffusion_v1_4_vae.safetensors",
                 "cpu",
->>>>>>> 36a70911
                 variant="decode",
                 upload_ir=UPLOAD_IR,
             )
         self.assertEqual(cm.exception.code, None)
-<<<<<<< HEAD
-        arguments[
-            "external_weight_path"
-        ] = f"{arguments['safe_model_name']}_vae.safetensors"
-        arguments["vmfb_path"] = f"{arguments['safe_model_name']}_vae.vmfb"
-        dtype = torch.float16 if arguments["precision"] == "fp16" else torch.float32
-=======
         current_args["external_weight_path"] = "stable_diffusion_v1_4_vae.safetensors"
         current_args["vmfb_path"] = "stable_diffusion_v1_4_vae.vmfb"
->>>>>>> 36a70911
         example_input = torch.rand(
             current_args["batch_size"],
             4,
-<<<<<<< HEAD
-            arguments["height"] // 8,
-            arguments["width"] // 8,
-            dtype=dtype,
-        )
-        turbine = vae_runner.run_vae(
-            arguments["rt_device"],
-            example_input,
-            arguments["vmfb_path"],
-            arguments["hf_model_name"],
-            arguments["external_weight_path"],
-        )
-        torch_output = vae_runner.run_torch_vae(
-            arguments["hf_model_name"],
-=======
             current_args["height"] // 8,
             current_args["width"] // 8,
             dtype=torch.float32,
@@ -375,7 +278,6 @@
         torch_output = vae_runner.run_torch_vae(
             current_args["hf_model_name"],
             current_args["hf_auth_token"],
->>>>>>> 36a70911
             "decode",
             example_input,
         )
@@ -393,19 +295,11 @@
             vae.export_vae_model(
                 vae_model,
                 # This is a public model, so no auth required
-<<<<<<< HEAD
-                arguments["hf_model_name"],
-                arguments["batch_size"],
-                arguments["height"],
-                arguments["width"],
-                arguments["precision"],
-=======
                 "CompVis/stable-diffusion-v1-4",
                 current_args["batch_size"],
                 current_args["height"],
                 current_args["width"],
                 None,
->>>>>>> 36a70911
                 "vmfb",
                 external_weights="safetensors",
                 external_weight_path=f"{arguments['safe_model_name']}_vae.safetensors",
@@ -415,34 +309,11 @@
                 upload_ir=UPLOAD_IR,
             )
         self.assertEqual(cm.exception.code, None)
-<<<<<<< HEAD
-        arguments[
-            "external_weight_path"
-        ] = f"{arguments['safe_model_name']}_vae.safetensors"
-        arguments["vmfb_path"] = f"{arguments['safe_model_name']}_vae.vmfb"
-        dtype = torch.float16 if arguments["precision"] == "fp16" else torch.float32
-=======
         current_args["external_weight_path"] = "stable_diffusion_v1_4_vae.safetensors"
         current_args["vmfb_path"] = "stable_diffusion_v1_4_vae.vmfb"
->>>>>>> 36a70911
         example_input = torch.rand(
             current_args["batch_size"],
             3,
-<<<<<<< HEAD
-            arguments["height"],
-            arguments["width"],
-            dtype=dtype,
-        )
-        turbine = vae_runner.run_vae(
-            arguments["rt_device"],
-            example_input,
-            arguments["vmfb_path"],
-            arguments["hf_model_name"],
-            arguments["external_weight_path"],
-        )
-        torch_output = vae_runner.run_torch_vae(
-            arguments["hf_model_name"],
-=======
             current_args["height"],
             current_args["width"],
             dtype=torch.float32,
@@ -458,7 +329,6 @@
         torch_output = vae_runner.run_torch_vae(
             current_args["hf_model_name"],
             current_args["hf_auth_token"],
->>>>>>> 36a70911
             "encode",
             example_input,
         )
@@ -484,14 +354,8 @@
                 "vmfb",
                 "safetensors",
                 "stable_diffusion_v1_4_scheduler.safetensors",
-<<<<<<< HEAD
-                device=arguments["device"],
-                target_triple=arguments["iree_target_triple"],
-                upload_ir=upload_ir_var == "upload",
-=======
                 "cpu",
                 upload_ir=UPLOAD_IR,
->>>>>>> 36a70911
             )
         self.assertEqual(cm.exception.code, None)
         current_args["external_weight_path"] = safe_name + ".safetensors"
@@ -505,11 +369,7 @@
         )
         encoder_hidden_states = torch.rand(2, 77, 768, dtype=torch.float32)
         turbine = schedulers_runner.run_scheduler(
-<<<<<<< HEAD
-            arguments["rt_device"],
-=======
-            current_args["device"],
->>>>>>> 36a70911
+            current_args["device"],
             sample,
             encoder_hidden_states,
             current_args["vmfb_path"],

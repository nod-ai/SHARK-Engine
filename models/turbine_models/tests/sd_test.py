--- conflicted
+++ resolved
@@ -158,20 +158,6 @@
     def testExportClipModel(self):
         current_args = copy.deepcopy(default_arguments)
         current_args["hf_model_name"] = "CompVis/stable-diffusion-v1-4"
-<<<<<<< HEAD
-        with self.assertRaises(SystemExit) as cm:
-            clip.export_clip_model(
-                # This is a public model, so no auth required
-                arguments["hf_model_name"],
-                None,
-                "vmfb",
-                "safetensors",
-                "stable_diffusion_v1_4_clip.safetensors",
-                "cpu",
-                upload_ir=UPLOAD_IR,
-            )
-        self.assertEqual(cm.exception.code, None)
-=======
         blob_name = clip.export_clip_model(
             # This is a public model, so no auth required
             "CompVis/stable-diffusion-v1-4",
@@ -182,7 +168,6 @@
             "cpu",
             upload_ir=UPLOAD_IR,
         )
->>>>>>> b785714f
         current_args["external_weight_path"] = "stable_diffusion_v1_4_clip.safetensors"
         current_args["vmfb_path"] = "stable_diffusion_v1_4_clip.vmfb"
         turbine = clip_runner.run_clip(
@@ -200,17 +185,12 @@
         )
         err = utils.largest_error(torch_output, turbine[0])
         assert err < 9e-5
-<<<<<<< HEAD
-        os.remove(f"{arguments['safe_model_name']}_clip.safetensors")
-        os.remove(f"{arguments['safe_model_name']}_clip.vmfb")
-=======
         if UPLOAD_IR:
             new_blob_name = blob_name.split(".")
             new_blob_name = new_blob_name[0] + "-pass.mlir"
             turbine_tank.changeBlobName(blob_name, new_blob_name)
         os.remove("stable_diffusion_v1_4_clip.safetensors")
         os.remove("stable_diffusion_v1_4_clip.vmfb")
->>>>>>> b785714f
 
     def testExportUnetModel(self):
         current_args = copy.deepcopy(default_arguments)
@@ -261,17 +241,12 @@
         )
         err = utils.largest_error(torch_output, turbine)
         assert err < 9e-5
-<<<<<<< HEAD
-        os.remove(f"{arguments['safe_model_name']}_unet.safetensors")
-        os.remove(f"{arguments['safe_model_name']}_unet.vmfb")
-=======
         if UPLOAD_IR:
             new_blob_name = blob_name.split(".")
             new_blob_name = new_blob_name[0] + "-pass.mlir"
             turbine_tank.changeBlobName(blob_name, new_blob_name)
         os.remove("stable_diffusion_v1_4_unet.safetensors")
         os.remove("stable_diffusion_v1_4_unet.vmfb")
->>>>>>> b785714f
 
     def testExportVaeModelDecode(self):
         current_args = copy.deepcopy(default_arguments)
@@ -314,12 +289,6 @@
             example_input,
         )
         err = utils.largest_error(torch_output, turbine)
-<<<<<<< HEAD
-        print(f"Error: {err}")
-        assert err < 2e-3
-        os.remove(f"{arguments['safe_model_name']}_vae.safetensors")
-        os.remove(f"{arguments['safe_model_name']}_vae.vmfb")
-=======
         assert err < 9e-5
         if UPLOAD_IR:
             new_blob_name = blob_name.split(".")
@@ -327,32 +296,11 @@
             turbine_tank.changeBlobName(blob_name, new_blob_name)
         os.remove("stable_diffusion_v1_4_vae.safetensors")
         os.remove("stable_diffusion_v1_4_vae.vmfb")
->>>>>>> b785714f
 
     # https://github.com/nod-ai/SHARK-Turbine/issues/536
     @unittest.expectedFailure
     def testExportVaeModelEncode(self):
         current_args = copy.deepcopy(default_arguments)
-<<<<<<< HEAD
-        with self.assertRaises(SystemExit) as cm:
-            vae.export_vae_model(
-                vae_model,
-                # This is a public model, so no auth required
-                "CompVis/stable-diffusion-v1-4",
-                current_args["batch_size"],
-                current_args["height"],
-                current_args["width"],
-                None,
-                "vmfb",
-                external_weights="safetensors",
-                external_weight_path=f"{arguments['safe_model_name']}_vae.safetensors",
-                device=arguments["device"],
-                target_triple=arguments["iree_target_triple"],
-                variant="encode",
-                upload_ir=UPLOAD_IR,
-            )
-        self.assertEqual(cm.exception.code, None)
-=======
         blob_name = vae.export_vae_model(
             vae_model,
             # This is a public model, so no auth required
@@ -368,7 +316,6 @@
             variant="encode",
             upload_ir=UPLOAD_IR,
         )
->>>>>>> b785714f
         current_args["external_weight_path"] = "stable_diffusion_v1_4_vae.safetensors"
         current_args["vmfb_path"] = "stable_diffusion_v1_4_vae.vmfb"
         example_input = torch.rand(
@@ -395,17 +342,12 @@
         err = utils.largest_error(torch_output, turbine)
 
         assert err < 3e-3
-<<<<<<< HEAD
-        os.remove(f"{arguments['safe_model_name']}_vae.safetensors")
-        os.remove(f"{arguments['safe_model_name']}_vae.vmfb")
-=======
         if UPLOAD_IR:
             new_blob_name = blob_name.split(".")
             new_blob_name = new_blob_name[0] + "-pass.mlir"
             turbine_tank.changeBlobName(blob_name, new_blob_name)
         os.remove("stable_diffusion_v1_4_vae.safetensors")
         os.remove("stable_diffusion_v1_4_vae.vmfb")
->>>>>>> b785714f
 
     @unittest.expectedFailure
     def testExportPNDMScheduler(self):

# Copyright 2023 Nod Labs, Inc
#
# Licensed under the Apache License v2.0 with LLVM Exceptions.
# See https://llvm.org/LICENSE.txt for license information.
# SPDX-License-Identifier: Apache-2.0 WITH LLVM-exception

import argparse
import logging
from turbine_models.custom_models.sd_inference import (
    clip,
    clip_runner,
    unet,
    unet_runner,
    vae,
    vae_runner,
    schedulers,
    schedulers_runner,
)
from transformers import CLIPTextModel
from turbine_models.custom_models.sd_inference import utils
import torch
import unittest
import os
import copy
import platform
from PIL import Image
from turbine_models.turbine_tank import turbine_tank


default_arguments = {
    "hf_auth_token": None,
    "hf_model_name": "CompVis/stable-diffusion-v1-4",
    "safe_model_name": "stable-diffusion_v1_4",
    "scheduler_id": "EulerDiscrete",
    "num_inference_steps": 2,
    "batch_size": 1,
    "height": 512,
    "width": 512,
    "precision": "fp32",
    "max_length": 77,
    "guidance_scale": 7.5,
    "run_vmfb": True,
    "compile_to": None,
    "external_weight_path": "",
    "vmfb_path": "",
    "external_weights": None,
    "device": "cpu",
    "rt_device": "local-task",
    "iree_target_triple": "x86_64-linux-gnu",
    "prompt": "a photograph of an astronaut riding a horse",
    "negative_prompt": "blurry, out of focus",
    "in_channels": 4,
    "vae_decomp_attn": True,
    "seed": 0,
    "use_i8_punet": False,
    "attn_spec": None,
    "cpu_scheduling": True,
}
UPLOAD_IR = os.environ.get("TURBINE_TANK_ACTION", "not_upload") == "upload"


# TODO: this is a mess, don't share args across tests, create a copy for each test
class StableDiffusionTest(unittest.TestCase):
    def testExportClipModel(self):
        current_args = copy.deepcopy(default_arguments)
        current_args["hf_model_name"] = "CompVis/stable-diffusion-v1-4"
        safe_prefix = utils.create_safe_name(
            current_args["hf_model_name"].split("/")[-1], "clip"
        )
<<<<<<< HEAD
=======
        err = utils.largest_error(torch_output, turbine[0])
        assert err < 9e-4
        if UPLOAD_IR:
            new_blob_name = blob_name.split(".")
            new_blob_name = new_blob_name[0] + "-pass.mlir"
            turbine_tank.changeBlobName(blob_name, new_blob_name)
        del current_args
        del turbine

    def testExportClipVitLarge14(self):
        current_args = copy.deepcopy(default_arguments)
        current_args["hf_model_name"] = "openai/clip-vit-large-patch14"
        safe_prefix = "clip_vit_large_patch14"
>>>>>>> 4f5f31f1
        blob_name = clip.export_clip_model(
            hf_model_name=current_args["hf_model_name"],
            max_length=current_args["max_length"],
            precision=current_args["precision"],
            compile_to="vmfb",
            external_weights="safetensors",
            external_weight_path=safe_prefix + ".safetensors",
            device="cpu",
            target=current_args["iree_target_triple"],
            exit_on_vmfb=False,
            upload_ir=UPLOAD_IR,
        )
        current_args["external_weight_path"] = safe_prefix + ".safetensors"
<<<<<<< HEAD
        current_args["vmfb_path"] = blob_name
=======
        current_args["vmfb_path"] = safe_prefix + "_clip.vmfb"
        turbine = clip_runner.run_clip(
            current_args["rt_device"],
            current_args["prompt"],
            current_args["vmfb_path"],
            current_args["hf_model_name"],
            current_args["hf_auth_token"],
            current_args["external_weight_path"],
        )
        torch_output = clip_runner.run_torch_clip(
            current_args["hf_model_name"],
            current_args["hf_auth_token"],
            current_args["prompt"],
        )
        err = utils.largest_error(torch_output, turbine[0])
        assert err < 9e-5
        if UPLOAD_IR:
            new_blob_name = blob_name.split(".")
            new_blob_name = new_blob_name[0] + "-pass.mlir"
            turbine_tank.changeBlobName(blob_name, new_blob_name)
        if platform.system() != "Windows":
            os.remove(current_args["external_weight_path"])
            os.remove(current_args["vmfb_path"])
        del current_args
        del turbine

    def testExportClipModel(self):
        current_args = copy.deepcopy(default_arguments)
        current_args["hf_model_name"] = "CompVis/stable-diffusion-v1-4"
        blob_name = clip.export_clip_model(
            # This is a public model, so no auth required
            "CompVis/stable-diffusion-v1-4",
            None,
            "vmfb",
            "safetensors",
            "stable_diffusion_v1_4_clip.safetensors",
            "cpu",
            upload_ir=UPLOAD_IR,
        )
        current_args["external_weight_path"] = "stable_diffusion_v1_4_clip.safetensors"
        current_args["vmfb_path"] = "stable_diffusion_v1_4_clip.vmfb"
>>>>>>> 4f5f31f1
        turbine = clip_runner.run_clip(
            current_args["rt_device"],
            current_args["prompt"],
            current_args["vmfb_path"],
            current_args["hf_model_name"],
            current_args["hf_auth_token"],
            current_args["external_weight_path"],
        )
        torch_output = clip_runner.run_torch_clip(
            current_args["hf_model_name"],
            current_args["hf_auth_token"],
            current_args["prompt"],
        )
        err = utils.largest_error(torch_output, turbine[0])
        assert err < 9e-5
        if UPLOAD_IR:
            new_blob_name = blob_name.split(".")
            new_blob_name = new_blob_name[0] + "-pass.mlir"
            turbine_tank.changeBlobName(blob_name, new_blob_name)
        if platform.system() != "Windows":
            os.remove(current_args["external_weight_path"])
            os.remove(current_args["vmfb_path"])
        del current_args
        del turbine

    def testExportUnetModel(self):
        current_args = copy.deepcopy(default_arguments)
        blob_name = unet.export_unet_model(
            hf_model_name=current_args["hf_model_name"],
            batch_size=current_args["batch_size"],
            height=current_args["height"],
            width=current_args["width"],
            precision=current_args["precision"],
            max_length=current_args["max_length"],
            compile_to="vmfb",
            external_weights="safetensors",
            external_weight_path="stable_diffusion_unet.safetensors",
            device="cpu",
            target=current_args["iree_target_triple"],
            upload_ir=UPLOAD_IR,
        )
        current_args["external_weight_path"] = "stable_diffusion_unet.safetensors"
        current_args["vmfb_path"] = blob_name
        sample = torch.rand(
            current_args["batch_size"] * 2,
            current_args["in_channels"],
            current_args["height"] // 8,
            current_args["width"] // 8,
            dtype=torch.float32,
        )

        timestep = torch.zeros(1, dtype=torch.float32)
        if current_args["hf_model_name"] == "CompVis/stable-diffusion-v1-4":
            encoder_hidden_states = torch.rand(
                2, current_args["max_length"], 768, dtype=torch.float32
            )
        elif current_args["hf_model_name"] == "stabilityai/stable-diffusion-2-1-base":
            encoder_hidden_states = torch.rand(
                2, current_args["max_length"], 1024, dtype=torch.float32
            )
        guidance_scale = torch.tensor(
            [current_args["guidance_scale"]], dtype=torch.float32
        )

        turbine = unet_runner.run_unet(
            current_args["rt_device"],
            sample,
            timestep,
            encoder_hidden_states,
            guidance_scale,
            current_args["vmfb_path"],
            current_args["hf_model_name"],
            current_args["hf_auth_token"],
            current_args["external_weight_path"],
            "float32",
        )
        torch_output = unet_runner.run_torch_unet(
            current_args["hf_model_name"],
            current_args["hf_auth_token"],
            sample,
            timestep,
            encoder_hidden_states,
            guidance_scale,
        )
        err = utils.largest_error(torch_output, turbine)
        assert err < 9e-5
        if UPLOAD_IR:
            new_blob_name = blob_name.split(".")
            new_blob_name = new_blob_name[0] + "-pass.mlir"
            turbine_tank.changeBlobName(blob_name, new_blob_name)
        os.remove("stable_diffusion_unet.safetensors")
        os.remove(blob_name)
        del torch_output
        del turbine

    def testExportVaeModelDecode(self):
        current_args = copy.deepcopy(default_arguments)
        blob_name = vae.export_vae_model(
            hf_model_name=current_args["hf_model_name"],
            batch_size=current_args["batch_size"],
            height=current_args["height"],
            width=current_args["width"],
            precision=current_args["precision"],
            compile_to="vmfb",
            external_weights="safetensors",
            external_weight_path="stable_diffusion_v1_4_vae.safetensors",
            device="cpu",
            target=current_args["iree_target_triple"],
            decomp_attn=current_args["vae_decomp_attn"],
            upload_ir=UPLOAD_IR,
        )
        current_args["external_weight_path"] = "stable_diffusion_v1_4_vae.safetensors"
        current_args["vmfb_path"] = blob_name
        example_input = torch.rand(
            current_args["batch_size"],
            4,
            current_args["height"] // 8,
            current_args["width"] // 8,
            dtype=torch.float32,
        )
        turbine = vae_runner.run_vae_decode(
            current_args["rt_device"],
            example_input,
            current_args["vmfb_path"],
            current_args["hf_model_name"],
            current_args["external_weight_path"],
        )
        torch_output = vae_runner.run_torch_vae_decode(
            current_args["hf_model_name"],
            "decode",
            example_input,
        )
        err = utils.largest_error(torch_output, turbine)
        assert err < 9e-5
        if UPLOAD_IR:
            new_blob_name = blob_name.split(".")
            new_blob_name = new_blob_name[0] + "-pass.mlir"
            turbine_tank.changeBlobName(blob_name, new_blob_name)
        del current_args
        del torch_output
        del turbine
        os.remove("stable_diffusion_v1_4_vae.safetensors")
        os.remove(blob_name)

    def testSDPipeline(self):
        from turbine_models.custom_models.sd_inference.sd_pipeline import (
            SharkSDPipeline,
        )
<<<<<<< HEAD
=======
        current_args["external_weight_path"] = "stable_diffusion_v1_4_vae.safetensors"
        current_args["vmfb_path"] = "stable_diffusion_v1_4_vae.vmfb"
        example_input = torch.rand(
            current_args["batch_size"],
            3,
            current_args["height"],
            current_args["width"],
            dtype=torch.float32,
        )
        turbine = vae_runner.run_vae(
            current_args["rt_device"],
            example_input,
            current_args["vmfb_path"],
            current_args["hf_model_name"],
            current_args["external_weight_path"],
        )
        torch_output = vae_runner.run_torch_vae(
            current_args["hf_model_name"],
            "encode",
            example_input,
        )
        err = utils.largest_error(torch_output, turbine)
        assert err < 3e-3
        if UPLOAD_IR:
            new_blob_name = blob_name.split(".")
            new_blob_name = new_blob_name[0] + "-pass.mlir"
            turbine_tank.changeBlobName(blob_name, new_blob_name)
        os.remove("stable_diffusion_v1_4_vae.safetensors")
        os.remove("stable_diffusion_v1_4_vae.vmfb")
        del current_args
        del turbine
>>>>>>> 4f5f31f1

        current_args = copy.deepcopy(default_arguments)
        decomp_attn = {
            "text_encoder": False,
            "unet": False,
            "vae": current_args["vae_decomp_attn"],
        }
        sd_pipe = SharkSDPipeline(
            current_args["hf_model_name"],
            current_args["height"],
            current_args["width"],
            current_args["batch_size"],
            current_args["max_length"],
            current_args["precision"],
            current_args["device"],
            current_args["iree_target_triple"],
            ireec_flags=None,  # ireec_flags
            attn_spec=current_args["attn_spec"],
            decomp_attn=decomp_attn,
            pipeline_dir="test_vmfbs",  # pipeline_dir
            external_weights_dir="test_weights",  # external_weights_dir
            external_weights=current_args["external_weights"],
            num_inference_steps=current_args["num_inference_steps"],
            cpu_scheduling=True,
            scheduler_id=current_args["scheduler_id"],
            shift=None,  # shift
            use_i8_punet=current_args["use_i8_punet"],
        )
        sd_pipe.prepare_all()
        sd_pipe.load_map()
        output = sd_pipe.generate_images(
            current_args["prompt"],
            current_args["negative_prompt"],
            current_args["num_inference_steps"],
            1,  # batch count
            current_args["guidance_scale"],
            current_args["seed"],
            current_args["cpu_scheduling"],
            current_args["scheduler_id"],
            True,  # return_img
        )
<<<<<<< HEAD
        assert output is not None
=======
        err = utils.largest_error(torch_output, turbine)
        assert err < 9e-3
        if UPLOAD_IR:
            new_blob_name = blob_name.split(".")
            new_blob_name = new_blob_name[0] + "-pass.mlir"
            turbine_tank.changeBlobName(blob_name, new_blob_name)
        os.remove("stable_diffusion_v1_4_scheduler.safetensors")
        os.remove("stable_diffusion_v1_4_scheduler.vmfb")
        del current_args
        del torch_output
        del turbine
>>>>>>> 4f5f31f1


if __name__ == "__main__":
    logging.basicConfig(level=logging.DEBUG)
    unittest.main()<|MERGE_RESOLUTION|>--- conflicted
+++ resolved
@@ -67,22 +67,6 @@
         safe_prefix = utils.create_safe_name(
             current_args["hf_model_name"].split("/")[-1], "clip"
         )
-<<<<<<< HEAD
-=======
-        err = utils.largest_error(torch_output, turbine[0])
-        assert err < 9e-4
-        if UPLOAD_IR:
-            new_blob_name = blob_name.split(".")
-            new_blob_name = new_blob_name[0] + "-pass.mlir"
-            turbine_tank.changeBlobName(blob_name, new_blob_name)
-        del current_args
-        del turbine
-
-    def testExportClipVitLarge14(self):
-        current_args = copy.deepcopy(default_arguments)
-        current_args["hf_model_name"] = "openai/clip-vit-large-patch14"
-        safe_prefix = "clip_vit_large_patch14"
->>>>>>> 4f5f31f1
         blob_name = clip.export_clip_model(
             hf_model_name=current_args["hf_model_name"],
             max_length=current_args["max_length"],
@@ -96,51 +80,7 @@
             upload_ir=UPLOAD_IR,
         )
         current_args["external_weight_path"] = safe_prefix + ".safetensors"
-<<<<<<< HEAD
         current_args["vmfb_path"] = blob_name
-=======
-        current_args["vmfb_path"] = safe_prefix + "_clip.vmfb"
-        turbine = clip_runner.run_clip(
-            current_args["rt_device"],
-            current_args["prompt"],
-            current_args["vmfb_path"],
-            current_args["hf_model_name"],
-            current_args["hf_auth_token"],
-            current_args["external_weight_path"],
-        )
-        torch_output = clip_runner.run_torch_clip(
-            current_args["hf_model_name"],
-            current_args["hf_auth_token"],
-            current_args["prompt"],
-        )
-        err = utils.largest_error(torch_output, turbine[0])
-        assert err < 9e-5
-        if UPLOAD_IR:
-            new_blob_name = blob_name.split(".")
-            new_blob_name = new_blob_name[0] + "-pass.mlir"
-            turbine_tank.changeBlobName(blob_name, new_blob_name)
-        if platform.system() != "Windows":
-            os.remove(current_args["external_weight_path"])
-            os.remove(current_args["vmfb_path"])
-        del current_args
-        del turbine
-
-    def testExportClipModel(self):
-        current_args = copy.deepcopy(default_arguments)
-        current_args["hf_model_name"] = "CompVis/stable-diffusion-v1-4"
-        blob_name = clip.export_clip_model(
-            # This is a public model, so no auth required
-            "CompVis/stable-diffusion-v1-4",
-            None,
-            "vmfb",
-            "safetensors",
-            "stable_diffusion_v1_4_clip.safetensors",
-            "cpu",
-            upload_ir=UPLOAD_IR,
-        )
-        current_args["external_weight_path"] = "stable_diffusion_v1_4_clip.safetensors"
-        current_args["vmfb_path"] = "stable_diffusion_v1_4_clip.vmfb"
->>>>>>> 4f5f31f1
         turbine = clip_runner.run_clip(
             current_args["rt_device"],
             current_args["prompt"],
@@ -289,40 +229,6 @@
         from turbine_models.custom_models.sd_inference.sd_pipeline import (
             SharkSDPipeline,
         )
-<<<<<<< HEAD
-=======
-        current_args["external_weight_path"] = "stable_diffusion_v1_4_vae.safetensors"
-        current_args["vmfb_path"] = "stable_diffusion_v1_4_vae.vmfb"
-        example_input = torch.rand(
-            current_args["batch_size"],
-            3,
-            current_args["height"],
-            current_args["width"],
-            dtype=torch.float32,
-        )
-        turbine = vae_runner.run_vae(
-            current_args["rt_device"],
-            example_input,
-            current_args["vmfb_path"],
-            current_args["hf_model_name"],
-            current_args["external_weight_path"],
-        )
-        torch_output = vae_runner.run_torch_vae(
-            current_args["hf_model_name"],
-            "encode",
-            example_input,
-        )
-        err = utils.largest_error(torch_output, turbine)
-        assert err < 3e-3
-        if UPLOAD_IR:
-            new_blob_name = blob_name.split(".")
-            new_blob_name = new_blob_name[0] + "-pass.mlir"
-            turbine_tank.changeBlobName(blob_name, new_blob_name)
-        os.remove("stable_diffusion_v1_4_vae.safetensors")
-        os.remove("stable_diffusion_v1_4_vae.vmfb")
-        del current_args
-        del turbine
->>>>>>> 4f5f31f1
 
         current_args = copy.deepcopy(default_arguments)
         decomp_attn = {
@@ -364,21 +270,7 @@
             current_args["scheduler_id"],
             True,  # return_img
         )
-<<<<<<< HEAD
         assert output is not None
-=======
-        err = utils.largest_error(torch_output, turbine)
-        assert err < 9e-3
-        if UPLOAD_IR:
-            new_blob_name = blob_name.split(".")
-            new_blob_name = new_blob_name[0] + "-pass.mlir"
-            turbine_tank.changeBlobName(blob_name, new_blob_name)
-        os.remove("stable_diffusion_v1_4_scheduler.safetensors")
-        os.remove("stable_diffusion_v1_4_scheduler.vmfb")
-        del current_args
-        del torch_output
-        del turbine
->>>>>>> 4f5f31f1
 
 
 if __name__ == "__main__":

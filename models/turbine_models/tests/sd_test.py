# Copyright 2023 Nod Labs, Inc
#
# Licensed under the Apache License v2.0 with LLVM Exceptions.
# See https://llvm.org/LICENSE.txt for license information.
# SPDX-License-Identifier: Apache-2.0 WITH LLVM-exception

import argparse
import logging
from turbine_models.custom_models.sd_inference import (
    clip,
    clip_runner,
    unet,
    unet_runner,
    vae,
    vae_runner,
    schedulers,
    schedulers_runner,
)
from transformers import CLIPTextModel
from turbine_models.custom_models.sd_inference import utils
import torch
import unittest
import os


arguments = {
    "hf_auth_token": None,
    "hf_model_name": "stabilityai/stable-diffusion-2-1",
    "safe_model_name": "stable_diffusion_2_1",
    "scheduler_id": "PNDM",
    "num_inference_steps": 5,
    "batch_size": 1,
    "height": 512,
    "width": 512,
    "precision": "fp32",
    "max_length": 77,
    "guidance_scale": 7.5,
    "run_vmfb": True,
    "compile_to": None,
    "external_weight_path": "",
    "vmfb_path": "",
    "external_weights": None,
    "device": "local-task",
    "iree_target_triple": "",
    "vulkan_max_allocation": "4294967296",
    "prompt": "a photograph of an astronaut riding a horse",
    "in_channels": 4,
}


unet_model = unet.UnetModel(
    # This is a public model, so no auth required
    arguments["hf_model_name"],
)

vae_model = vae.VaeModel(
    # This is a public model, so no auth required
    arguments["hf_model_name"],
    custom_vae=None,
)

schedulers_dict = utils.get_schedulers(
    # This is a public model, so no auth required
    "CompVis/stable-diffusion-v1-4",
)
scheduler = schedulers_dict[arguments["scheduler_id"]]
scheduler_module = schedulers.Scheduler(
    "CompVis/stable-diffusion-v1-4", arguments["num_inference_steps"], scheduler
)


class StableDiffusionTest(unittest.TestCase):
    def testExportClipModel(self):
        upload_ir_var = os.environ.get("TURBINE_TANK_ACTION", "not_upload")
        with self.assertRaises(SystemExit) as cm:
            clip.export_clip_model(
                # This is a public model, so no auth required
                arguments["hf_model_name"],
                None,
                "vmfb",
                "safetensors",
                f"{arguments['safe_model_name']}_clip.safetensors",
                "cpu",
                upload_ir=upload_ir_var == "upload",
            )
        self.assertEqual(cm.exception.code, None)
        arguments[
            "external_weight_path"
        ] = f"{arguments['safe_model_name']}_clip.safetensors"
        arguments["vmfb_path"] = f"{arguments['safe_model_name']}_clip.vmfb"
        turbine = clip_runner.run_clip(
            arguments["device"],
            arguments["prompt"],
            arguments["vmfb_path"],
            arguments["hf_model_name"],
            arguments["hf_auth_token"],
            arguments["external_weight_path"],
        )
        torch_output = clip_runner.run_torch_clip(
            arguments["hf_model_name"], arguments["hf_auth_token"], arguments["prompt"]
        )
        err = utils.largest_error(torch_output, turbine[0])
        assert err < 9e-5
        os.remove(f"{arguments['safe_model_name']}_clip.safetensors")
        os.remove(f"{arguments['safe_model_name']}_clip.vmfb")

    def testExportUnetModel(self):
        upload_ir_var = os.environ.get("TURBINE_TANK_ACTION", "not_upload")
        with self.assertRaises(SystemExit) as cm:
            unet.export_unet_model(
                unet_model,
                # This is a public model, so no auth required
                arguments["hf_model_name"],
                arguments["batch_size"],
                arguments["height"],
                arguments["width"],
<<<<<<< HEAD
                arguments["precision"],
                arguments["max_length"],
                hf_auth_token=None,
                compile_to="vmfb",
                external_weights="safetensors",
                external_weight_path=f"{arguments['safe_model_name']}_unet.safetensors",
                device="cpu",
=======
                None,
                "vmfb",
                "safetensors",
                "stable_diffusion_v1_4_unet.safetensors",
                "cpu",
                upload_ir=upload_ir_var == "upload",
>>>>>>> fe205386
            )
        self.assertEqual(cm.exception.code, None)
        arguments[
            "external_weight_path"
        ] = f"{arguments['safe_model_name']}_unet.safetensors"
        arguments["vmfb_path"] = f"{arguments['safe_model_name']}_unet.vmfb"
        dtype = torch.float16 if arguments["precision"] == "fp16" else torch.float32
        sample = torch.rand(
            arguments["batch_size"],
            arguments["in_channels"],
            arguments["height"] // 8,
            arguments["width"] // 8,
            dtype=dtype,
        )
        timestep = torch.zeros(1, dtype=dtype)
        encoder_hidden_states = torch.rand(2, 77, 1024, dtype=dtype)
        guidance_scale = torch.Tensor([arguments["guidance_scale"]]).to(dtype)

        turbine = unet_runner.run_unet(
            arguments["device"],
            sample,
            timestep,
            encoder_hidden_states,
            guidance_scale,
            arguments["vmfb_path"],
            arguments["hf_model_name"],
            arguments["hf_auth_token"],
            arguments["external_weight_path"],
        )
        torch_output = unet_runner.run_torch_unet(
            arguments["hf_model_name"],
            arguments["hf_auth_token"],
            sample,
            timestep,
            encoder_hidden_states,
            guidance_scale,
        )
        err = utils.largest_error(torch_output, turbine)
        assert err < 9e-5
        os.remove(f"{arguments['safe_model_name']}_unet.safetensors")
        os.remove(f"{arguments['safe_model_name']}_unet.vmfb")

    def testExportVaeModelDecode(self):
        upload_ir_var = os.environ.get("TURBINE_TANK_ACTION", "not_upload")
        with self.assertRaises(SystemExit) as cm:
            vae.export_vae_model(
                vae_model,
                # This is a public model, so no auth required
                arguments["hf_model_name"],
                arguments["batch_size"],
                arguments["height"],
                arguments["width"],
                arguments["precision"],
                compile_to="vmfb",
                external_weights="safetensors",
                external_weight_path=f"{arguments['safe_model_name']}_vae.safetensors",
                device="cpu",
                variant="decode",
                upload_ir=upload_ir_var == "upload",
            )
        self.assertEqual(cm.exception.code, None)
        arguments[
            "external_weight_path"
        ] = f"{arguments['safe_model_name']}_vae.safetensors"
        arguments["vmfb_path"] = f"{arguments['safe_model_name']}_vae.vmfb"
        dtype = torch.float16 if arguments["precision"] == "fp16" else torch.float32
        example_input = torch.rand(
            arguments["batch_size"],
            4,
            arguments["height"] // 8,
            arguments["width"] // 8,
            dtype=dtype,
        )
        turbine = vae_runner.run_vae(
            arguments["device"],
            example_input,
            arguments["vmfb_path"],
            arguments["hf_model_name"],
            arguments["external_weight_path"],
        )
        torch_output = vae_runner.run_torch_vae(
            arguments["hf_model_name"],
            "decode",
            example_input,
        )
        err = utils.largest_error(torch_output, turbine)
        print(f"Error: {err}")
        assert err < 2e-3
        os.remove(f"{arguments['safe_model_name']}_vae.safetensors")
        os.remove(f"{arguments['safe_model_name']}_vae.vmfb")

    def testExportVaeModelEncode(self):
        upload_ir_var = os.environ.get("TURBINE_TANK_ACTION", "not_upload")
        with self.assertRaises(SystemExit) as cm:
            vae.export_vae_model(
                vae_model,
                # This is a public model, so no auth required
                arguments["hf_model_name"],
                arguments["batch_size"],
                arguments["height"],
                arguments["width"],
                arguments["precision"],
                "vmfb",
                external_weights="safetensors",
                external_weight_path=f"{arguments['safe_model_name']}_vae.safetensors",
                device="cpu",
                variant="encode",
                upload_ir=upload_ir_var == "upload",
            )
        self.assertEqual(cm.exception.code, None)
        arguments[
            "external_weight_path"
        ] = f"{arguments['safe_model_name']}_vae.safetensors"
        arguments["vmfb_path"] = f"{arguments['safe_model_name']}_vae.vmfb"
        dtype = torch.float16 if arguments["precision"] == "fp16" else torch.float32
        example_input = torch.rand(
            arguments["batch_size"],
            3,
            arguments["height"],
            arguments["width"],
            dtype=dtype,
        )
        turbine = vae_runner.run_vae(
            arguments["device"],
            example_input,
            arguments["vmfb_path"],
            arguments["hf_model_name"],
            arguments["external_weight_path"],
        )
        torch_output = vae_runner.run_torch_vae(
            arguments["hf_model_name"],
            "encode",
            example_input,
        )
        err = utils.largest_error(torch_output, turbine)

        assert err < 3e-3
        os.remove(f"{arguments['safe_model_name']}_vae.safetensors")
        os.remove(f"{arguments['safe_model_name']}_vae.vmfb")

    @unittest.expectedFailure
    def testExportPNDMScheduler(self):
        upload_ir_var = os.environ.get("TURBINE_TANK_ACTION", "not_upload")
        with self.assertRaises(SystemExit) as cm:
            schedulers.export_scheduler(
                scheduler_module,
                # This is a public model, so no auth required
                "CompVis/stable-diffusion-v1-4",
                arguments["batch_size"],
                arguments["height"],
                arguments["width"],
                None,
                "vmfb",
                "safetensors",
                "stable_diffusion_v1_4_scheduler.safetensors",
                "cpu",
                upload_ir=upload_ir_var == "upload",
            )
        self.assertEqual(cm.exception.code, None)
        arguments[
            "external_weight_path"
        ] = "stable_diffusion_v1_4_scheduler.safetensors"
        arguments["vmfb_path"] = "stable_diffusion_v1_4_scheduler.vmfb"
        sample = torch.rand(
            arguments["batch_size"],
            4,
            arguments["height"] // 8,
            arguments["width"] // 8,
            dtype=torch.float32,
        )
        encoder_hidden_states = torch.rand(2, 77, 768, dtype=torch.float32)
        turbine = schedulers_runner.run_scheduler(
            arguments["device"],
            sample,
            encoder_hidden_states,
            arguments["vmfb_path"],
            arguments["hf_model_name"],
            arguments["hf_auth_token"],
            arguments["external_weight_path"],
        )
        torch_output = schedulers_runner.run_torch_scheduler(
            arguments["hf_model_name"],
            scheduler,
            arguments["num_inference_steps"],
            sample,
            encoder_hidden_states,
        )
        err = utils.largest_error(torch_output, turbine)
        assert err < 9e-3
        os.remove("stable_diffusion_v1_4_scheduler.safetensors")
        os.remove("stable_diffusion_v1_4_scheduler.vmfb")


if __name__ == "__main__":
    logging.basicConfig(level=logging.DEBUG)
    unittest.main()<|MERGE_RESOLUTION|>--- conflicted
+++ resolved
@@ -114,7 +114,6 @@
                 arguments["batch_size"],
                 arguments["height"],
                 arguments["width"],
-<<<<<<< HEAD
                 arguments["precision"],
                 arguments["max_length"],
                 hf_auth_token=None,
@@ -122,14 +121,7 @@
                 external_weights="safetensors",
                 external_weight_path=f"{arguments['safe_model_name']}_unet.safetensors",
                 device="cpu",
-=======
-                None,
-                "vmfb",
-                "safetensors",
-                "stable_diffusion_v1_4_unet.safetensors",
-                "cpu",
-                upload_ir=upload_ir_var == "upload",
->>>>>>> fe205386
+                upload_ir=upload_ir_var == "upload",
             )
         self.assertEqual(cm.exception.code, None)
         arguments[

# Copyright 2023 Nod Labs, Inc
#
# Licensed under the Apache License v2.0 with LLVM Exceptions.
# See https://llvm.org/LICENSE.txt for license information.
# SPDX-License-Identifier: Apache-2.0 WITH LLVM-exception

import logging
import turbine_models.custom_models.stateless_llama as llama
import os
import unittest
import difflib
from transformers import AutoTokenizer, AutoModelForCausalLM, AutoConfig
import torch
from accelerate import init_empty_weights
from transformers.modeling_utils import load_sharded_checkpoint
import tempfile

os.environ["TORCH_LOGS"] = "dynamic"
from shark_turbine.aot import *
from turbine_models.custom_models import llm_runner

from turbine_models.gen_external_params.gen_external_params import (
    gen_external_params,
)
from turbine_models.turbine_tank import turbine_tank


def check_output_string(reference, output):
    # Calculate and print diff
    diff = difflib.unified_diff(
        reference.splitlines(keepends=True),
        output.splitlines(keepends=True),
        fromfile="reference",
        tofile="output",
        lineterm="",
    )
    assert reference == output, "".join(diff)


quantization = "unquantized"
precision = "f32"

DEFAULT_PROMPT = """<s>[INST] <<SYS>>
Be concise. You are a helpful, respectful and honest assistant. If a question does not make any sense, or is not factually coherent, explain why instead of answering something not correct. If you don't know the answer to a question, please don't share false information. <</SYS>> hi what are you? [/INST]
"""


class StatelessLlamaChecks(unittest.TestCase):
    @classmethod
    def setUpClass(cls):
        gen_external_params(
            hf_model_name="Trelis/Llama-2-7b-chat-hf-function-calling-v2",
            quantization=quantization,
            hf_auth_token=None,
            precision=precision,
        )

        cls.tokenizer = AutoTokenizer.from_pretrained(
            "Trelis/Llama-2-7b-chat-hf-function-calling-v2",
            use_fast=False,
        )

        # The model is first created on the Meta device (with empty weights) and the state dict
        # is then loaded inside it (shard by shard in the case of a sharded checkpoint).
        # This avoids using twice the size of model with creating whole model with random weights,
        # then loading pretrained weights.
        cls.mod = AutoModelForCausalLM.from_pretrained(
            "Trelis/Llama-2-7b-chat-hf-function-calling-v2",
            torch_dtype=torch.float,
            low_cpu_mem_usage=True,
            device_map="auto",
        )

    @classmethod
    def tearDownClass(cls):
        cls.tokenizer = None
        cls.mod = None

    def test_vmfb_comparison(self):
        """
        Test that the vmfb model produces the same output as the torch model

        Precision can be 16 or 32, using 16 for speed and memory.

        For VMFB, quantization can be int4 or None, but right now only using none for compatibility with torch.
        """

        upload_ir_var = os.environ.get("TURBINE_TANK_ACTION", "not_upload")
<<<<<<< HEAD
        self.skipTest("Issues with numerics on torch>2.3.0")
        llama.export_transformer_model(
=======

        blob_name = llama.export_transformer_model(
>>>>>>> b785714f
            hf_model_name="Trelis/Llama-2-7b-chat-hf-function-calling-v2",
            hf_auth_token=None,
            compile_to="vmfb",
            external_weights="safetensors",
            # external_weight_file="Llama-2-7b-chat-hf-function-calling-v2_f16_int4.safetensors", Do not export weights because this doesn't get quantized
            quantization=quantization,
            precision=precision,
            device="llvm-cpu",
            target_triple="host",
            upload_ir=upload_ir_var == "upload",
            mod=self.mod,
            tokenizer=self.tokenizer,
        )

        torch_str_cache_path = (
            f"vmfb_comparison_cached_torch_output_{precision}_{quantization}.txt"
        )
        # if cached, just read
        if os.path.exists(torch_str_cache_path):
            with open(torch_str_cache_path, "r") as f:
                torch_str = f.read()
        else:
            torch_str = llm_runner.run_torch_llm(
                "Trelis/Llama-2-7b-chat-hf-function-calling-v2",
                None,
                self.DEFAULT_PROMPT,
                model=self.mod,
                tokenizer=self.tokenizer,
            )

            with open(torch_str_cache_path, "w") as f:
                f.write(torch_str)

        turbine_str = llm_runner.run_llm(
            "local-task",
            DEFAULT_PROMPT,
            "Llama_2_7b_chat_hf_function_calling_v2.vmfb",
            "Trelis/Llama-2-7b-chat-hf-function-calling-v2",
            None,
            f"Llama_2_7b_chat_hf_function_calling_v2_{precision}_{quantization}.safetensors",
            tokenizer=self.tokenizer,
        )
        check_output_string(torch_str, turbine_str)
        if upload_ir_var == "upload":
            new_blob_name = blob_name.split(".")
            new_blob_name = new_blob_name[0] + "-pass.mlir"
            turbine_tank.changeBlobName(blob_name, new_blob_name)

    def test_streaming_vmfb_comparison(self):
        self.skipTest("Issues with numerics on torch>2.3.0")
        """
        Similar test to above but for streaming-LLM.
        """
        llama.export_transformer_model(
            hf_model_name="Trelis/Llama-2-7b-chat-hf-function-calling-v2",
            hf_auth_token=None,
            compile_to="vmfb",
            external_weights="safetensors",
            # external_weight_file="Llama-2-7b-chat-hf-function-calling-v2_f16_int4.safetensors", Do not export weights because this doesn't get quantized
            quantization=quantization,
            precision=precision,
            device="llvm-cpu",
            target_triple="host",
            streaming_llm=True,
            vmfb_path="streaming_llama.vmfb",
            mod=self.mod,
            tokenizer=self.tokenizer,
        )

        torch_str_cache_path = (
            f"vmfb_comparison_cached_torch_output_{precision}_{quantization}.txt"
        )
        # if cached, just read
        if os.path.exists(torch_str_cache_path):
            with open(torch_str_cache_path, "r") as f:
                torch_str = f.read()
        else:
            torch_str = llm_runner.run_torch_llm(
                "Trelis/Llama-2-7b-chat-hf-function-calling-v2",
                None,
                DEFAULT_PROMPT,
                streaming_llm=True,
                model=self.mod,
                tokenizer=self.tokenizer,
            )

            with open(torch_str_cache_path, "w") as f:
                f.write(torch_str)

        turbine_str = llm_runner.run_llm(
            "local-task",
            DEFAULT_PROMPT,
            "streaming_llama.vmfb",
            "Trelis/Llama-2-7b-chat-hf-function-calling-v2",
            None,
            f"Llama_2_7b_chat_hf_function_calling_v2_{precision}_{quantization}.safetensors",
            streaming_llm=True,
            tokenizer=self.tokenizer,
        )
        check_output_string(torch_str, turbine_str)

    def test_rerotated_torch_comparison(self):
        self.skipTest("Issues with numerics on torch>2.3.0")
        torch_str = llm_runner.run_torch_llm(
            "Trelis/Llama-2-7b-chat-hf-function-calling-v2",
            None,
            DEFAULT_PROMPT,
            model=self.mod,
            tokenizer=self.tokenizer,
        )
        rotated_torch_str = llm_runner.run_torch_llm(
            "Trelis/Llama-2-7b-chat-hf-function-calling-v2",
            None,
            DEFAULT_PROMPT,
            streaming_llm=True,
            model=self.mod,
            tokenizer=self.tokenizer,
        )
        check_output_string(torch_str, rotated_torch_str)

    def test_kvcachce_schema(self):
        self.skipTest("Issues with numerics on torch>2.3.0")
        json_schema_16 = """[1, {"type": "builtins.tuple", "context": "null", "children_spec": [{"type": "builtins.tuple", "context": "null", "children_spec": [{"type": null, "context": null, "children_spec": []}, {"type": null, "context": null, "children_spec": []}]}, {"type": "builtins.tuple", "context": "null", "children_spec": [{"type": null, "context": null, "children_spec": []}, {"type": null, "context": null, "children_spec": []}]}, {"type": "builtins.tuple", "context": "null", "children_spec": [{"type": null, "context": null, "children_spec": []}, {"type": null, "context": null, "children_spec": []}]}, {"type": "builtins.tuple", "context": "null", "children_spec": [{"type": null, "context": null, "children_spec": []}, {"type": null, "context": null, "children_spec": []}]}, {"type": "builtins.tuple", "context": "null", "children_spec": [{"type": null, "context": null, "children_spec": []}, {"type": null, "context": null, "children_spec": []}]}, {"type": "builtins.tuple", "context": "null", "children_spec": [{"type": null, "context": null, "children_spec": []}, {"type": null, "context": null, "children_spec": []}]}, {"type": "builtins.tuple", "context": "null", "children_spec": [{"type": null, "context": null, "children_spec": []}, {"type": null, "context": null, "children_spec": []}]}, {"type": "builtins.tuple", "context": "null", "children_spec": [{"type": null, "context": null, "children_spec": []}, {"type": null, "context": null, "children_spec": []}]}]}]"""
        num_layers = 8
        auto_schema_16 = llama.generate_schema(num_layers)
        assert auto_schema_16 == json_schema_16

        json_schema_64 = """[1, {"type": "builtins.tuple", "context": "null", "children_spec": [{"type": "builtins.tuple", "context": "null", "children_spec": [{"type": null, "context": null, "children_spec": []}, {"type": null, "context": null, "children_spec": []}]}, {"type": "builtins.tuple", "context": "null", "children_spec": [{"type": null, "context": null, "children_spec": []}, {"type": null, "context": null, "children_spec": []}]}, {"type": "builtins.tuple", "context": "null", "children_spec": [{"type": null, "context": null, "children_spec": []}, {"type": null, "context": null, "children_spec": []}]}, {"type": "builtins.tuple", "context": "null", "children_spec": [{"type": null, "context": null, "children_spec": []}, {"type": null, "context": null, "children_spec": []}]}, {"type": "builtins.tuple", "context": "null", "children_spec": [{"type": null, "context": null, "children_spec": []}, {"type": null, "context": null, "children_spec": []}]}, {"type": "builtins.tuple", "context": "null", "children_spec": [{"type": null, "context": null, "children_spec": []}, {"type": null, "context": null, "children_spec": []}]}, {"type": "builtins.tuple", "context": "null", "children_spec": [{"type": null, "context": null, "children_spec": []}, {"type": null, "context": null, "children_spec": []}]}, {"type": "builtins.tuple", "context": "null", "children_spec": [{"type": null, "context": null, "children_spec": []}, {"type": null, "context": null, "children_spec": []}]}, {"type": "builtins.tuple", "context": "null", "children_spec": [{"type": null, "context": null, "children_spec": []}, {"type": null, "context": null, "children_spec": []}]}, {"type": "builtins.tuple", "context": "null", "children_spec": [{"type": null, "context": null, "children_spec": []}, {"type": null, "context": null, "children_spec": []}]}, {"type": "builtins.tuple", "context": "null", "children_spec": [{"type": null, "context": null, "children_spec": []}, {"type": null, "context": null, "children_spec": []}]}, {"type": "builtins.tuple", "context": "null", "children_spec": [{"type": null, "context": null, "children_spec": []}, {"type": null, "context": null, "children_spec": []}]}, {"type": "builtins.tuple", "context": "null", "children_spec": [{"type": null, "context": null, "children_spec": []}, {"type": null, "context": null, "children_spec": []}]}, {"type": "builtins.tuple", "context": "null", "children_spec": [{"type": null, "context": null, "children_spec": []}, {"type": null, "context": null, "children_spec": []}]}, {"type": "builtins.tuple", "context": "null", "children_spec": [{"type": null, "context": null, "children_spec": []}, {"type": null, "context": null, "children_spec": []}]}, {"type": "builtins.tuple", "context": "null", "children_spec": [{"type": null, "context": null, "children_spec": []}, {"type": null, "context": null, "children_spec": []}]}, {"type": "builtins.tuple", "context": "null", "children_spec": [{"type": null, "context": null, "children_spec": []}, {"type": null, "context": null, "children_spec": []}]}, {"type": "builtins.tuple", "context": "null", "children_spec": [{"type": null, "context": null, "children_spec": []}, {"type": null, "context": null, "children_spec": []}]}, {"type": "builtins.tuple", "context": "null", "children_spec": [{"type": null, "context": null, "children_spec": []}, {"type": null, "context": null, "children_spec": []}]}, {"type": "builtins.tuple", "context": "null", "children_spec": [{"type": null, "context": null, "children_spec": []}, {"type": null, "context": null, "children_spec": []}]}, {"type": "builtins.tuple", "context": "null", "children_spec": [{"type": null, "context": null, "children_spec": []}, {"type": null, "context": null, "children_spec": []}]}, {"type": "builtins.tuple", "context": "null", "children_spec": [{"type": null, "context": null, "children_spec": []}, {"type": null, "context": null, "children_spec": []}]}, {"type": "builtins.tuple", "context": "null", "children_spec": [{"type": null, "context": null, "children_spec": []}, {"type": null, "context": null, "children_spec": []}]}, {"type": "builtins.tuple", "context": "null", "children_spec": [{"type": null, "context": null, "children_spec": []}, {"type": null, "context": null, "children_spec": []}]}, {"type": "builtins.tuple", "context": "null", "children_spec": [{"type": null, "context": null, "children_spec": []}, {"type": null, "context": null, "children_spec": []}]}, {"type": "builtins.tuple", "context": "null", "children_spec": [{"type": null, "context": null, "children_spec": []}, {"type": null, "context": null, "children_spec": []}]}, {"type": "builtins.tuple", "context": "null", "children_spec": [{"type": null, "context": null, "children_spec": []}, {"type": null, "context": null, "children_spec": []}]}, {"type": "builtins.tuple", "context": "null", "children_spec": [{"type": null, "context": null, "children_spec": []}, {"type": null, "context": null, "children_spec": []}]}, {"type": "builtins.tuple", "context": "null", "children_spec": [{"type": null, "context": null, "children_spec": []}, {"type": null, "context": null, "children_spec": []}]}, {"type": "builtins.tuple", "context": "null", "children_spec": [{"type": null, "context": null, "children_spec": []}, {"type": null, "context": null, "children_spec": []}]}, {"type": "builtins.tuple", "context": "null", "children_spec": [{"type": null, "context": null, "children_spec": []}, {"type": null, "context": null, "children_spec": []}]}, {"type": "builtins.tuple", "context": "null", "children_spec": [{"type": null, "context": null, "children_spec": []}, {"type": null, "context": null, "children_spec": []}]}]}]"""
        num_layers = 32
        auto_schema_64 = llama.generate_schema(num_layers)
        assert auto_schema_64 == json_schema_64


if __name__ == "__main__":
    logging.basicConfig(level=logging.DEBUG)
    unittest.main()<|MERGE_RESOLUTION|>--- conflicted
+++ resolved
@@ -84,15 +84,12 @@
 
         For VMFB, quantization can be int4 or None, but right now only using none for compatibility with torch.
         """
-
+        
+        self.skipTest("Issues with numerics on torch>2.3.0:  https://github.com/nod-ai/SHARK-Turbine/issues/559")
+        
         upload_ir_var = os.environ.get("TURBINE_TANK_ACTION", "not_upload")
-<<<<<<< HEAD
-        self.skipTest("Issues with numerics on torch>2.3.0")
-        llama.export_transformer_model(
-=======
 
         blob_name = llama.export_transformer_model(
->>>>>>> b785714f
             hf_model_name="Trelis/Llama-2-7b-chat-hf-function-calling-v2",
             hf_auth_token=None,
             compile_to="vmfb",

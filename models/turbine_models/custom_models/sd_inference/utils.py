import iree.compiler as ireec
import numpy as np
import safetensors
import re
from diffusers import (
    PNDMScheduler,
)


def save_external_weights(
    mapper,
    model,
    external_weights=None,
    external_weight_file=None,
):
    if external_weights is not None:
        if external_weights == "safetensors":
            mod_params = dict(model.named_parameters())
            for name in mod_params:
                mapper["params." + name] = name
            if external_weight_file:
                print("Saving params to", external_weight_file)
                safetensors.torch.save_file(mod_params, external_weight_file)
                print("Saved params to", external_weight_file)


def largest_error(array1, array2):
    absolute_diff = np.abs(array1 - array2)
    max_error = np.max(absolute_diff)
    return max_error


def compile_to_vmfb(
    module_str, device, target_triple, max_alloc, safe_name, return_path=False
):
    flags = [
        "--iree-input-type=torch",
        "--mlir-print-debuginfo",
        "--mlir-print-op-on-diagnostic=false",
        "--iree-llvmcpu-target-cpu-features=host",
        "--iree-llvmcpu-target-triple=x86_64-linux-gnu",
        "--iree-stream-resource-index-bits=64",
        "--iree-vm-target-index-bits=64",
        "--iree-flow-inline-constants-max-byte-length=1",
    ]
    if device == "cpu":
        flags.append("--iree-llvmcpu-enable-ukernels=all")
        device = "llvm-cpu"
    elif device == "vulkan":
        flags.extend(
            [
                "--iree-hal-target-backends=vulkan-spirv",
                "--iree-vulkan-target-triple=" + target_triple,
                "--iree-stream-resource-max-allocation-size=" + max_alloc,
            ]
        )
    elif device == "rocm":
        flags.extend(
            [
                "--iree-hal-target-backends=rocm",
                "--iree-rocm-target-chip=" + target_triple,
                "--iree-rocm-link-bc=true",
                "--iree-rocm-bc-dir=/opt/rocm/amdgcn/bitcode",
                "--iree-vm-bytecode-module-strip-source-map=true",
                "--iree-opt-strip-assertions=true",
                "--iree-vm-target-truncate-unsupported-floats",
            ]
        )
    elif device == "cuda":
        flags.extend(
            [
                "--iree-hal-target-backends=cuda",
                "--iree-hal-cuda-llvm-target-arch=" + target_triple,
                "--iree-vm-bytecode-module-strip-source-map=true",
                "--iree-vm-target-truncate-unsupported-floats",
            ]
        )
    else:
        print("incorrect device: ", device)

    flatbuffer_blob = ireec.compile_str(
        module_str,
        target_backends=[device],
        extra_args=flags,
    )
    with open(f"{safe_name}.vmfb", "wb+") as f:
        f.write(flatbuffer_blob)
    print("Saved to", safe_name + ".vmfb")
    if return_path == True:
        return safe_name + ".vmfb"
    else:
        exit()


def create_safe_name(hf_model_name, model_name_str):
    safe_name = hf_model_name.split("/")[-1].strip() + model_name_str
    safe_name = re.sub("-", "_", safe_name)
<<<<<<< HEAD
    safe_name = re.sub("\.", "_", safe_name)
    return safe_name
=======
    return safe_name


def get_schedulers(model_id):
    # TODO: Robust scheduler setup on pipeline creation -- if we don't
    # set batch_size here, the SHARK schedulers will
    # compile with batch size = 1 regardless of whether the model
    # outputs latents of a larger batch size, e.g. SDXL.
    # However, obviously, searching for whether the base model ID
    # contains "xl" is not very robust.

    batch_size = 2 if "xl" in model_id.lower() else 1

    schedulers = dict()
    schedulers["PNDM"] = PNDMScheduler.from_pretrained(
        model_id,
        subfolder="scheduler",
    )
    return schedulers
>>>>>>> fabd52c5
<|MERGE_RESOLUTION|>--- conflicted
+++ resolved
@@ -95,10 +95,7 @@
 def create_safe_name(hf_model_name, model_name_str):
     safe_name = hf_model_name.split("/")[-1].strip() + model_name_str
     safe_name = re.sub("-", "_", safe_name)
-<<<<<<< HEAD
     safe_name = re.sub("\.", "_", safe_name)
-    return safe_name
-=======
     return safe_name
 
 
@@ -117,5 +114,4 @@
         model_id,
         subfolder="scheduler",
     )
-    return schedulers
->>>>>>> fabd52c5
+    return schedulers
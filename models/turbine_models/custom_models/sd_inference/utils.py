--- conflicted
+++ resolved
@@ -154,13 +154,8 @@
     with open(f"{safe_name}.vmfb", "wb+") as f:
         f.write(flatbuffer_blob)
     print("Saved to", safe_name + ".vmfb")
-<<<<<<< HEAD
     if return_path == True:
         return safe_name + ".vmfb"
-    else:
-        exit()
-=======
->>>>>>> b785714f
 
 
 def create_safe_name(hf_model_name, model_name_str):

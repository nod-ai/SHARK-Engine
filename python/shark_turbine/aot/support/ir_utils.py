# Copyright 2023 Nod Labs, Inc
# Portions Copyright 2022 The IREE Authors
#
# Licensed under the Apache License v2.0 with LLVM Exceptions.
# See https://llvm.org/LICENSE.txt for license information.
# SPDX-License-Identifier: Apache-2.0 WITH LLVM-exception

from typing import Any, Callable, Dict, Generator, List, Optional, Sequence, Tuple

from pathlib import Path
import tempfile

import numpy as np
import torch

from ...dynamo.importer import (
    ContextCache,
    TORCH_DTYPE_TO_MLIR_TYPE_ASM,
)

from ...dynamo.type_conversion import (
    NativeTypeConverter,
)

from .ir_imports import (
    Attribute,
    Block,
    BlockArgument,
    BF16Type,
    ComplexType,
    DenseResourceElementsAttr,
    F16Type,
    F32Type,
    F64Type,
    FloatAttr,
    FunctionType,
    IndexType,
    InsertionPoint,
    IntegerAttr,
    IntegerType,
    IrType,
    Location,
    MLIRError,
    OpResult,
    Operation,
    RankedTensorType,
    StringAttr,
    SymbolTable,
    TypeAttr,
    UnitAttr,
    Value,
    arith_d,
    func_d,
    tensor_d,
)

from .utils import (
    RefTracker,
    logger,
)

###############################################################################
# Lookup tables
###############################################################################

# We need the inverse of the TORCH_DTYPE_TO_MLIR_TYPE_ASM table.
MLIR_TYPE_ASM_TO_TORCH_DTYPE = {v: k for k, v in TORCH_DTYPE_TO_MLIR_TYPE_ASM.items()}

# When emitting constants, we have to create native IREE types.
TORCH_DTYPE_TO_IREE_TYPE: Dict[torch.dtype, Callable[[], IrType]] = {
    torch.float16: lambda: F16Type.get(),
    torch.bfloat16: lambda: BF16Type.get(),
    torch.float32: lambda: F32Type.get(),
    torch.float64: lambda: F64Type.get(),
    torch.uint8: lambda: IntegerType.get_signless(8),
    torch.int8: lambda: IntegerType.get_signless(8),
    torch.int16: lambda: IntegerType.get_signless(16),
    torch.int32: lambda: IntegerType.get_signless(32),
    torch.int64: lambda: IntegerType.get_signless(64),
    torch.bool: lambda: IntegerType.get_signless(1),
    torch.qint8: lambda: IntegerType.get_signless(8),
    torch.quint8: lambda: IntegerType.get_signless(8),
    torch.complex32: lambda: ComplexType.get(F16Type.get()),
    torch.complex64: lambda: ComplexType.get(F32Type.get()),
    torch.complex128: lambda: ComplexType.get(F64Type.get()),
}

TORCH_DTYPE_TO_IREE_TYPE_ASM = {
    torch.float16: "f16",
    torch.bfloat16: "bf16",
    torch.float32: "f32",
    torch.float64: "f64",
    torch.uint8: "i8",
    torch.int8: "i8",
    torch.int16: "i16",
    torch.int32: "i32",
    torch.int64: "i64",
    torch.bool: "i1",
    torch.qint8: "i8",
    torch.quint8: "i8",
    torch.complex32: "complex<f16>",
    torch.complex64: "complex<f32>",
    torch.complex128: "complex<f64>",
}

###############################################################################
# Configuration
###############################################################################

# Maps a name to an altered name. If returns None, then the original
# name is used (this lets Dict.get serve as a NameMapCallback).
NameMapCallback = Callable[[str], Optional[str]]


class GlobalAttributes:
    """Settings for how to initialize the global."""

    __slots__ = [
        "mutable",
        "initialize",
        "external",
        "external_scope",
        "name_mapper",
        "noinline",
    ]

    def __init__(
        self,
        mutable: bool = False,
        external: Optional[bool] = None,
        external_scope: Optional[str] = None,
        name_mapper: Optional[NameMapCallback] = None,
        noinline: bool = True,
    ):
        self.mutable = mutable
        self.external = external
        self.external_scope = external_scope
        self.name_mapper = name_mapper
        self.noinline = noinline

    def map_name(self, name: str) -> str:
        if self.name_mapper:
            new_name = self.name_mapper(name)
            if new_name is not None:
                return new_name
        return name


###############################################################################
# Builders
###############################################################################


class ModuleBuilder:
    """Wrapper around module and IR accounting for a module being built."""

    __slots__ = [
        "body",
        "cache",
        "context",
        "global_ip",
        "ip",
        "module_op",
        "symbol_table",
        "global_ref_tracker",
        "native_type_converter",
    ]

    def __init__(self, module_op: Operation):
        self.module_op = module_op
        self.context = module_op.context
        self.body = module_op.regions[0].blocks[0]
        self.symbol_table = SymbolTable(module_op)
        self.global_ip = InsertionPoint.at_block_begin(self.body)
        self.ip = InsertionPoint(self.body)
        self.cache = ContextCache(self.context)
        # Tracks global references to a MaterializedGlobal.
        self.global_ref_tracker = RefTracker()
        self.native_type_converter = NativeTypeConverter(self.context)

    def handle_mlir_error(self, op: Operation, e: MLIRError, message: str):
        # TODO: Replace with a real dumping facility.
        # See: https://github.com/nod-ai/SHARK-Turbine/issues/136
        dump_path = Path(tempfile.gettempdir()) / "turbine_module_builder_error.mlir"
        logger.exception(f"{message} (dumping to {dump_path})")
        try:
            with open(dump_path, "wb") as f:
                op.print(
                    f,
                    binary=True,
                    print_generic_op_form=True,
                    large_elements_limit=100,
                )
            logger.debug(f"Dump complete to {dump_path}")
        except Exception:
            logger.exception("Error generating dump file")

    def finalize_construct(self):
        try:
            self.module_op.verify()
        except MLIRError as e:
            self.handle_mlir_error(self.module_op, e, "module failed to verify")
            raise

    def create_func_op(
        self,
        symbol_name: str,
        argument_types: Sequence[IrType],
        is_public: bool = True,
        add_entry_block: bool = True,
    ) -> Tuple[str, func_d.FuncOp]:
        with self.ip:
            ftype = FunctionType.get(argument_types, [])
            func_op = func_d.FuncOp(symbol_name, ftype)
            if not is_public:
                func_op.attributes["sym_visibility"] = StringAttr.get("private")
            if add_entry_block:
                func_op.add_entry_block()
            self.symbol_table.insert(func_op)
            actual_symbol_name = StringAttr(func_op.attributes["sym_name"]).value
            return actual_symbol_name, func_op

    def torch_dtype_to_iree_type(self, dtype: torch.dtype) -> IrType:
        try:
            with self.context:
                return TORCH_DTYPE_TO_IREE_TYPE[dtype]()
        except KeyError:
            raise TypeError(f"Could not map Torch dtype {dtype} to an IREE type")

    def create_tensor_global(
        self,
        symbol_name: str,
        t: torch.Tensor,
        *,
        attrs: GlobalAttributes,
        logical_name: Optional[str] = None,
    ) -> Tuple[str, Operation, IrType]:
        element_type = self.torch_dtype_to_iree_type(t.dtype)
        with self.global_ip, Location.unknown():
            tensor_type = RankedTensorType.get(list(t.shape), element_type)
            ir_attrs = {
                "sym_name": StringAttr.get(symbol_name),
                "sym_visibility": StringAttr.get("private"),
                "type": TypeAttr.get(tensor_type),
            }
            if attrs.noinline:
                ir_attrs["noinline"] = UnitAttr.get()
            if attrs.mutable:
                ir_attrs["is_mutable"] = UnitAttr.get()
<<<<<<< HEAD
            if attrs.initialize:
                detached_tensor = t.detach().contiguous().cpu()
                array = np.array(detached_tensor)
                # We know that a Numpy array is a ReadableBuffer so ignore type error.
                contents = memoryview(array)  # type: ignore
                # TODO: Add resource elements to Python API and use that.
                # See: https://github.com/nod-ai/SHARK-Turbine/issues/137
                elements_attr = DenseResourceElementsAttr.get_from_buffer(contents, "from_py", tensor_type)
                ir_attrs["initial_value"] = elements_attr
            elif attrs.external:
=======
            if attrs.external:
                # Emit named external reference.
>>>>>>> 6158aeaf
                external_scope_attr = StringAttr.get(attrs.external_scope or "model")
                external_name = attrs.map_name(
                    logical_name if logical_name is not None else symbol_name
                )
                external_name_attr = StringAttr.get(external_name)
                # TODO: Have real Python builders for this.
                ir_attrs["initial_value"] = Attribute.parse(
                    f"#stream.parameter.named<{external_scope_attr}::{external_name_attr}> : {tensor_type}"
                )
            else:
                # Emit inline initialized.
                detached_tensor = t.detach().contiguous().cpu()
                array = np.array(detached_tensor)
                # We know that a Numpy array is a ReadableBuffer so ignore type error.
                contents = memoryview(array)  # type: ignore
                # TODO: Add resource elements to Python API and use that.
                # See: https://github.com/nod-ai/SHARK-Turbine/issues/137
                elements_attr = DenseElementsAttr.get(contents, type=tensor_type)
                ir_attrs["initial_value"] = elements_attr

            global_op = Operation.create("util.global", attributes=ir_attrs)
            self.symbol_table.insert(global_op)
            actual_symbol_name = StringAttr(global_op.attributes["sym_name"]).value
            return actual_symbol_name, global_op, tensor_type

    def create_typed_global(
        self,
        symbol_name: str,
        global_type: IrType,
        *,
        attrs: GlobalAttributes,
        logical_name: Optional[str] = None,
    ) -> Tuple[str, Operation]:
        with self.global_ip, Location.unknown():
            ir_attrs = {
                "sym_name": StringAttr.get(symbol_name),
                "sym_visibility": StringAttr.get("private"),
                "type": TypeAttr.get(global_type),
                "initial_value": self._create_initial_value_for_type(global_type),
            }
            if attrs.noinline:
                ir_attrs["noinline"] = UnitAttr.get()
            if attrs.mutable:
                ir_attrs["is_mutable"] = UnitAttr.get()

            global_op = Operation.create("util.global", attributes=ir_attrs)
            self.symbol_table.insert(global_op)
            actual_symbol_name = StringAttr(global_op.attributes["sym_name"]).value
            return actual_symbol_name, global_op

    def _create_initial_value_for_type(self, t: IrType) -> Attribute:
        # TODO(#169): Implement something upstream for this (it exists in the C++ API)
        # and use it.
        if RankedTensorType.isinstance(t):
            rtt = RankedTensorType(t)
            if not rtt.has_static_shape:
                raise ValueError(
                    "Cannot create initialization value for dynamic shaped tensor"
                )
            element_attr = self._create_initial_value_for_type(rtt.element_type)
            return DenseElementsAttr.get_splat(t, element_attr)
        elif IntegerType.isinstance(t):
            return IntegerAttr.get(t, 0)
        elif F32Type.isinstance(t) or F64Type.isinstance(t):
            # TODO(#170): There should be a common way to check if a FloatType.
            return FloatAttr.get(t, 0.0)
        elif IndexType.isinstance(t):
            return IntegerAttr.get(IndexType.get(), 0)
        else:
            raise ValueError(
                f"Cannot create a default initialization value for type {t}"
            )


class FunctionBuilder:
    """Helpers for building function bodies."""

    __slots__ = [
        "module_builder",
        "func_op",
        "context",
        "ip",
        "return_types",
        "loc",
    ]

    def __init__(
        self,
        *,
        module_builder: ModuleBuilder,
        func_op: func_d.FuncOp,
    ):
        self.module_builder = module_builder
        self.func_op = func_op
        self.context = func_op.context
        self.ip = InsertionPoint(self.func_op.entry_block)
        self.return_types: Optional[Sequence[IrType]] = None
        self.loc = self.func_op.location

    def emit_return(self, *ir_values: Value):
        with self.loc, self.ip:
            func_d.ReturnOp(ir_values)
            # Check or rewrite the function return type.
            value_types = [v.type for v in ir_values]
            if self.return_types:
                if value_types != self.return_types:
                    raise ValueError(
                        f"Multi-return function must return same types. "
                        f"{value_types} vs {self.return_types}"
                    )
                return
            self.return_types = value_types
            ftype = self.func_op.type
            ftype = FunctionType.get(ftype.inputs, value_types)
            self.func_op.attributes["function_type"] = TypeAttr.get(ftype)
            try:
                self.func_op.verify()
            except MLIRError as e:
                self.module_builder.handle_mlir_error(
                    self.func_op, e, "created function does not verify"
                )
                raise


###############################################################################
# Helpers
###############################################################################


def build_index_attribute(value: int) -> IntegerAttr:
    return IntegerAttr.get(IndexType.get(), value)


def build_index_value(
    value: int, constant_cache: Optional[Dict[int, Value]] = None
) -> Value:
    if constant_cache is not None and value in constant_cache:
        return constant_cache[value]
    index_value = arith_d.ConstantOp(IndexType.get(), value).result
    if constant_cache is not None:
        constant_cache[value] = index_value
    return index_value


def build_tensor_dim_value(
    t: Value, dim: int, constant_cache: Optional[Dict[int, Value]] = None
) -> Value:
    dim_value = build_index_value(dim, constant_cache=constant_cache)
    return tensor_d.DimOp(t, dim_value).result


# API name  inspired by mlir/python/mlir/dialects/_arith_ops_ext.py
def _is_float_type(type):
    return isinstance(type, (BF16Type, F16Type, F32Type, F64Type))


def _is_integer_like_type(type):
    return isinstance(type, (IntegerType, IndexType))<|MERGE_RESOLUTION|>--- conflicted
+++ resolved
@@ -247,21 +247,8 @@
                 ir_attrs["noinline"] = UnitAttr.get()
             if attrs.mutable:
                 ir_attrs["is_mutable"] = UnitAttr.get()
-<<<<<<< HEAD
-            if attrs.initialize:
-                detached_tensor = t.detach().contiguous().cpu()
-                array = np.array(detached_tensor)
-                # We know that a Numpy array is a ReadableBuffer so ignore type error.
-                contents = memoryview(array)  # type: ignore
-                # TODO: Add resource elements to Python API and use that.
-                # See: https://github.com/nod-ai/SHARK-Turbine/issues/137
-                elements_attr = DenseResourceElementsAttr.get_from_buffer(contents, "from_py", tensor_type)
-                ir_attrs["initial_value"] = elements_attr
-            elif attrs.external:
-=======
             if attrs.external:
                 # Emit named external reference.
->>>>>>> 6158aeaf
                 external_scope_attr = StringAttr.get(attrs.external_scope or "model")
                 external_name = attrs.map_name(
                     logical_name if logical_name is not None else symbol_name
@@ -277,9 +264,7 @@
                 array = np.array(detached_tensor)
                 # We know that a Numpy array is a ReadableBuffer so ignore type error.
                 contents = memoryview(array)  # type: ignore
-                # TODO: Add resource elements to Python API and use that.
-                # See: https://github.com/nod-ai/SHARK-Turbine/issues/137
-                elements_attr = DenseElementsAttr.get(contents, type=tensor_type)
+                elements_attr = DenseResourceElementsAttr.get_from_buffer(contents, "from_py", tensor_type)
                 ir_attrs["initial_value"] = elements_attr
 
             global_op = Operation.create("util.global", attributes=ir_attrs)

--- conflicted
+++ resolved
@@ -259,13 +259,9 @@
                 array = np.array(detached_tensor)
                 # We know that a Numpy array is a ReadableBuffer so ignore type error.
                 contents = memoryview(array)  # type: ignore
-<<<<<<< HEAD
-                elements_attr = DenseResourceElementsAttr.get_from_buffer(contents, "from_py", tensor_type)
-                attrs["initial_value"] = elements_attr
-=======
                 # TODO: Add resource elements to Python API and use that.
                 # See: https://github.com/nod-ai/SHARK-Turbine/issues/137
-                elements_attr = DenseElementsAttr.get(contents, type=tensor_type)
+                elements_attr = DenseResourceElementsAttr.get_from_buffer(contents, "from_py", tensor_type)
                 ir_attrs["initial_value"] = elements_attr
             elif attrs.external:
                 external_scope_attr = StringAttr.get(attrs.external_scope or "model")
@@ -277,7 +273,6 @@
                 ir_attrs["initial_value"] = Attribute.parse(
                     f"#stream.parameter.named<{external_scope_attr}::{external_name_attr}> : {tensor_type}"
                 )
->>>>>>> 835d4f34
 
             global_op = Operation.create("util.global", attributes=ir_attrs)
             self.symbol_table.insert(global_op)
